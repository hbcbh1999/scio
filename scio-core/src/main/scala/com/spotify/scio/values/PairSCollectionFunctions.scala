/*
 * Copyright 2016 Spotify AB.
 *
 * Licensed under the Apache License, Version 2.0 (the "License");
 * you may not use this file except in compliance with the License.
 * You may obtain a copy of the License at
 *
 *     http://www.apache.org/licenses/LICENSE-2.0
 *
 * Unless required by applicable law or agreed to in writing,
 * software distributed under the License is distributed on an
 * "AS IS" BASIS, WITHOUT WARRANTIES OR CONDITIONS OF ANY
 * KIND, either express or implied.  See the License for the
 * specific language governing permissions and limitations
 * under the License.
 */

package com.spotify.scio.values

import com.spotify.scio.coders.Coder
import com.spotify.scio.coders.Implicits._

import java.lang.{Iterable => JIterable}
import java.util.{Map => JMap}

import com.spotify.scio.ScioContext
import com.spotify.scio.util._
import com.spotify.scio.util.random.{BernoulliValueSampler, PoissonValueSampler}
import com.twitter.algebird._
import org.apache.beam.sdk.coders.KvCoder
import org.apache.beam.sdk.transforms._
import org.apache.beam.sdk.values.{KV, PCollection, PCollectionView}
import org.slf4j.LoggerFactory
import scala.collection.mutable.{ArrayBuffer, Map => MMap}
import scala.reflect.ClassTag

private object PairSCollectionFunctions {

  private val logger = LoggerFactory.getLogger(this.getClass)

  case class BFSettings(width: Int, capacity: Int, numBFs: Int)

  def optimalBFSettings(numEntries: Long, fpProb: Double): BFSettings = {
    // double to int rounding error happens when numEntries > (1 << 27)
    // set numEntries upper bound to 1 << 27 to avoid high false positive
    def estimateWidth(numEntries: Int, fpProb: Double): Int =
      math.ceil(-1 * numEntries * math.log(fpProb) / math.log(2) / math.log(2)).toInt

    // upper bound of n as 2^x
    def upper(n: Int): Int = 1 << (0 to 27).find(1 << _ >= n).get

    // cap capacity between [minSize, maxSize] and find upper bound of 2^x
    val (minSize, maxSize) = (2048, 1 << 27)
    var capacity = upper(math.max(math.min(numEntries, maxSize).toInt, minSize))

    // find a width with the given capacity
    var width = estimateWidth(capacity, fpProb)
    while (width == Int.MaxValue) {
      capacity = capacity >> 1
      width = estimateWidth(capacity, fpProb)
    }
    val numBFs = (numEntries / capacity).toInt + 1

    val totalBytes = width.toLong * numBFs / 8
    logger.info(s"Optimal Bloom Filter settings for numEntries = $numEntries, fpProb = $fpProb")
    logger.info(
      s"BF width = $width, capacity = $capacity, numBFs = $numBFs, total bytes = $totalBytes")
    BFSettings(width, capacity, numBFs)
  }

}

// scalastyle:off number.of.methods
// scalastyle:off file.size.limit
/**
 * Extra functions available on SCollections of (key, value) pairs through an implicit conversion.
 *
 * @groupname cogroup CoGroup Operations
 * @groupname join Join Operations
 * @groupname per_key Per Key Aggregations
 * @groupname transform Transformations
 */
class PairSCollectionFunctions[K, V](val self: SCollection[(K, V)]) {

  import TupleFunctions._

  private val context: ScioContext = self.context

  private val toKvTransform = ParDo.of(Functions.mapFn[(K, V), KV[K, V]](kv => KV.of(kv._1, kv._2)))

  private[scio] def toKV(implicit koder: Coder[K], voder: Coder[V]): SCollection[KV[K, V]] = {
    val coder = Coder.kvCoder[K, V](context)
    val o = self.applyInternal(toKvTransform).setCoder(coder)
    context.wrap(o)
  }

  private[values] def applyPerKey[UI, UO: Coder]
  (t: PTransform[PCollection[KV[K, V]], PCollection[KV[K, UI]]], f: KV[K, UI] => (K, UO))(
    implicit koder: Coder[K], voder: Coder[V])
  : SCollection[(K, UO)] = {
    val o = self.applyInternal(new PTransform[PCollection[(K, V)], PCollection[(K, UO)]](null) {
      override def expand(input: PCollection[(K, V)]): PCollection[(K, UO)] = {
        var kv = input
          .apply("TupleToKv", toKvTransform)
          .setCoder(Coder.kvCoder[K, V](context))
          .apply(t)
        if (!kv.getCoder.isInstanceOf[KvCoder[_, _]]) {
          kv = kv.setCoder(self.getKvCoder[K, UI])
        }
        kv
          .apply("KvToTuple", ParDo.of(Functions.mapFn[KV[K, UI], (K, UO)](f)))
<<<<<<< HEAD
          .setCoder(Coder.beam(context, Coder[(K, UO)]))
=======
          .setCoder(self.getCoder[(K, UO)])
      }
>>>>>>> 1104e27b
    })
    context.wrap(o)
  }

  /**
    * Apply a [[org.apache.beam.sdk.transforms.DoFn DoFn]] that processes [[KV]]s and wrap the
    * output in an [[SCollection]].
    */
  def applyPerKeyDoFn[U: ClassTag](t: DoFn[KV[K, V], KV[K, U]])
  : SCollection[(K, U)] =
    this.applyPerKey(
      ParDo.of(t).asInstanceOf[PTransform[PCollection[KV[K, V]], PCollection[KV[K, U]]]],
      TupleFunctions.kvToTuple[K, U])

  /**
   * Convert this SCollection to an [[SCollectionWithHotKeyFanout]] that uses an intermediate node
   * to combine "hot" keys partially before performing the full combine.
   * @param hotKeyFanout a function from keys to an integer N, where the key will be spread among
   * N intermediate nodes for partial combining. If N is less than or equal to 1, this key will
   * not be sent through an intermediate node.
   */
  def withHotKeyFanout(hotKeyFanout: K => Int)(
    implicit koder: Coder[K], voder: Coder[V]): SCollectionWithHotKeyFanout[K, V] =
    new SCollectionWithHotKeyFanout(this, Left(hotKeyFanout))

  /**
   * Convert this SCollection to an [[SCollectionWithHotKeyFanout]] that uses an intermediate node
   * to combine "hot" keys partially before performing the full combine.
   * @param hotKeyFanout constant value for every key
   */
  def withHotKeyFanout(hotKeyFanout: Int)(
    implicit koder: Coder[K], voder: Coder[V]): SCollectionWithHotKeyFanout[K, V] =
    new SCollectionWithHotKeyFanout(this, Right(hotKeyFanout))

  // =======================================================================
  // CoGroups
  // =======================================================================

  /**
   * For each key k in `this` or `that`, return a resulting SCollection that contains a tuple with
   * the list of values for that key in `this` as well as `that`.
   * @group cogroup
   */
  def cogroup[W: Coder](that: SCollection[(K, W)])(implicit koder: Coder[K], voder: Coder[V])
  : SCollection[(K, (Iterable[V], Iterable[W]))] =
    MultiJoin.withName(self.tfName).cogroup(self, that)

  /**
   * For each key k in `this` or `that1` or `that2`, return a resulting SCollection that contains
   * a tuple with the list of values for that key in `this`, `that1` and `that2`.
   * @group cogroup
   */
  def cogroup[W1: Coder, W2: Coder]
  (that1: SCollection[(K, W1)], that2: SCollection[(K, W2)])(
    implicit koder: Coder[K], voder: Coder[V])
  : SCollection[(K, (Iterable[V], Iterable[W1], Iterable[W2]))] =
    MultiJoin.withName(self.tfName).cogroup(self, that1, that2)

  /**
   * For each key k in `this` or `that1` or `that2` or `that3`, return a resulting SCollection
   * that contains a tuple with the list of values for that key in `this`, `that1`, `that2` and
   * `that3`.
   * @group cogroup
   */
  def cogroup[W1: Coder, W2: Coder, W3: Coder]
  (that1: SCollection[(K, W1)], that2: SCollection[(K, W2)], that3: SCollection[(K, W3)])(
    implicit koder: Coder[K], voder: Coder[V])
  : SCollection[(K, (Iterable[V], Iterable[W1], Iterable[W2], Iterable[W3]))] =
    MultiJoin.withName(self.tfName).cogroup(self, that1, that2, that3)

  /**
   * Alias for `cogroup`.
   * @group cogroup
   */
  def groupWith[W: Coder](that: SCollection[(K, W)])(implicit koder: Coder[K], voder: Coder[V])
  : SCollection[(K, (Iterable[V], Iterable[W]))] =
    this.cogroup(that)

  /**
   * Alias for `cogroup`.
   * @group cogroup
   */
  def groupWith[W1: Coder, W2: Coder]
  (that1: SCollection[(K, W1)], that2: SCollection[(K, W2)])(
    implicit koder: Coder[K], voder: Coder[V])
  : SCollection[(K, (Iterable[V], Iterable[W1], Iterable[W2]))] =
    this.cogroup(that1, that2)

  /**
   * Alias for `cogroup`.
   * @group cogroup
   */
  def groupWith[W1: Coder, W2: Coder, W3: Coder]
  (that1: SCollection[(K, W1)], that2: SCollection[(K, W2)], that3: SCollection[(K, W3)])(
    implicit koder: Coder[K], voder: Coder[V])
  : SCollection[(K, (Iterable[V], Iterable[W1], Iterable[W2], Iterable[W3]))] =
    this.cogroup(that1, that2, that3)

  // =======================================================================
  // Joins
  // =======================================================================

  /**
   * Perform a full outer join of `this` and `that`. For each element (k, v) in `this`, the
   * resulting SCollection will either contain all pairs (k, (Some(v), Some(w))) for w in `that`,
   * or the pair (k, (Some(v), None)) if no elements in `that` have key k. Similarly, for each
   * element (k, w) in `that`, the resulting SCollection will either contain all pairs (k,
   * (Some(v), Some(w))) for v in `this`, or the pair (k, (None, Some(w))) if no elements in
   * `this` have key k.
   * @group join
   */
  def fullOuterJoin[W: Coder](that: SCollection[(K, W)])(implicit koder: Coder[K], voder: Coder[V])
  : SCollection[(K, (Option[V], Option[W]))] =
    ArtisanJoin.outer(self.tfName, self, that)

  /**
   * Return an SCollection containing all pairs of elements with matching keys in `this` and
   * `that`. Each pair of elements will be returned as a (k, (v1, v2)) tuple, where (k, v1) is in
   * `this` and (k, v2) is in `that`.
   * @group join
   */
  def join[W: Coder](that: SCollection[(K, W)])(
    implicit koder: Coder[K], voder: Coder[V]): SCollection[(K, (V, W))] =
    ArtisanJoin(self.tfName, self, that)

  /**
   * Perform a left outer join of `this` and `that`. For each element (k, v) in `this`, the
   * resulting SCollection will either contain all pairs (k, (v, Some(w))) for w in `that`, or the
   * pair (k, (v, None)) if no elements in `that` have key k.
   * @group join
   */
  def leftOuterJoin[W: Coder](that: SCollection[(K, W)])(
    implicit koder: Coder[K], voder: Coder[V]): SCollection[(K, (V, Option[W]))] =
    ArtisanJoin.left(self.tfName, self, that)

  /**
   * Perform a right outer join of `this` and `that`. For each element (k, w) in `that`, the
   * resulting SCollection will either contain all pairs (k, (Some(v), w)) for v in `this`, or the
   * pair (k, (None, w)) if no elements in `this` have key k.
   * @group join
   */
  def rightOuterJoin[W: Coder](that: SCollection[(K, W)])(implicit koder: Coder[K], voder: Coder[V])
  : SCollection[(K, (Option[V], W))] =
    ArtisanJoin.right(self.tfName, self, that)

  /**
   * Full outer join for cases when `this` is much larger than `that` which cannot fit in memory,
   * but contains a mostly overlapping set of keys as `this`, i.e. when the intersection of keys
   * is sparse in `this`. A Bloom Filter of keys in `that` is used to split `this` into 2
   * partitions. Only those with keys in the filter go through the join and the rest are
   * concatenated. This is useful for joining historical aggregates with incremental updates.
   * Read more about Bloom Filter: [[com.twitter.algebird.BloomFilter]].
   * @group join
   * @param thatNumKeys estimated number of keys in `that`
   * @param fpProb false positive probability when computing the overlap
   */
  def sparseOuterJoin[W: Coder](that: SCollection[(K, W)],
                                   thatNumKeys: Long,
                                   fpProb: Double = 0.01)
                                  (implicit hash: Hash128[K], koder: Coder[K], voder: Coder[V])
  : SCollection[(K, (Option[V], Option[W]))] = {
    val bfSettings = PairSCollectionFunctions.optimalBFSettings(thatNumKeys, fpProb)
    if (bfSettings.numBFs == 1) {
      sparseOuterJoinImpl(that, thatNumKeys.toInt, fpProb)
    } else {
      val n = bfSettings.numBFs
      val thisParts = self.partition(n, _._1.hashCode() % n)
      val thatParts = that.partition(n, _._1.hashCode() % n)
      val joined = (thisParts zip thatParts).map { case (lhs, rhs) =>
        lhs.sparseOuterJoinImpl(rhs, bfSettings.capacity, fpProb)
      }
      SCollection.unionAll(joined)
    }
  }

  protected def sparseOuterJoinImpl[W: Coder](that: SCollection[(K, W)],
                                                 thatNumKeys: Int,
                                                 fpProb: Double)
                                                (implicit hash: Hash128[K],
                                                koder: Coder[K],
                                                voder: Coder[V])
  : SCollection[(K, (Option[V], Option[W]))] = {
    val width = BloomFilter.optimalWidth(thatNumKeys, fpProb).get
    val numHashes = BloomFilter.optimalNumHashes(thatNumKeys, width)
    val rhsBf = that.keys.aggregate(BloomFilterAggregator[K](numHashes, width)).asIterableSideInput
    val (lhsUnique, lhsOverlap) = (SideOutput[(K, V)](), SideOutput[(K, V)]())
    val partitionedSelf = self
      .withSideInputs(rhsBf)
      .transformWithSideOutputs(Seq(lhsUnique, lhsOverlap)) { (e, c) =>
        if (c(rhsBf).nonEmpty && c(rhsBf).head.maybeContains(e._1)) {
          lhsOverlap
        } else {
          lhsUnique
        }
      }
    val unique = partitionedSelf(lhsUnique).map(kv => (kv._1, (Option(kv._2), Option.empty[W])))
    val overlap = partitionedSelf(lhsOverlap).fullOuterJoin(that)
    unique ++ overlap
  }

  // =======================================================================
  // Transformations
  // =======================================================================

  /**
   * Aggregate the values of each key, using given combine functions and a neutral "zero value".
   * This function can return a different result type, `U`, than the type of the values in this
   * SCollection, `V`. Thus, we need one operation for merging a `V` into a `U` and one operation
   * for merging two `U``'s. To avoid memory allocation, both of these functions are allowed to
   * modify and return their first argument instead of creating a new `U`.
   * @group per_key
   */
  def aggregateByKey[U: Coder](zeroValue: U)(
      seqOp: (U, V) => U,combOp: (U, U) => U)(
      implicit koder: Coder[K], voder: Coder[V]): SCollection[(K, U)] =
    this.applyPerKey(
      Combine.perKey(Functions.aggregateFn(zeroValue)(seqOp, combOp)),
      kvToTuple[K, U])

  /**
   * Aggregate the values of each key with [[com.twitter.algebird.Aggregator Aggregator]]. First
   * each value `V` is mapped to `A`, then we reduce with a
   * [[com.twitter.algebird.Semigroup Semigroup]] of `A`, then finally we present the results as
   * `U`. This could be more powerful and better optimized in some cases.
   * @group per_key
   */
  def aggregateByKey[A: Coder, U: Coder](aggregator: Aggregator[V, A, U])(
    implicit koder: Coder[K], voder: Coder[V])
  : SCollection[(K, U)] = self.transform { in =>
    val a = aggregator  // defeat closure
    in.mapValues(a.prepare).sumByKey(a.semigroup, Coder[K], Coder[A]).mapValues(a.present)
  }

  /**
   * For each key, compute the values' data distribution using approximate `N`-tiles.
   * @return a new SCollection whose values are `Iterable`s of the approximate `N`-tiles of
   * the elements.
   * @group per_key
   */
  def approxQuantilesByKey(numQuantiles: Int, ord: Ordering[V])(
    implicit koder: Coder[K], voder: Coder[V])
  : SCollection[(K, Iterable[V])] =
    this.applyPerKey(
      ApproximateQuantiles.perKey(numQuantiles, ord),
      kvListToTuple[K, V])

  def approxQuantilesByKey(numQuantiles: Int)(
    implicit ord: Ordering[V], koder: Coder[K], voder: Coder[V], dummy: DummyImplicit)
  : SCollection[(K, Iterable[V])] =
    approxQuantilesByKey(numQuantiles, ord)(koder, voder)

  /**
   * Generic function to combine the elements for each key using a custom set of aggregation
   * functions. Turns an `SCollection[(K, V)]` into a result of type `SCollection[(K, C)]`, for a
   * "combined type" `C` Note that `V` and `C` can be different -- for example, one might group an
   * SCollection of type `(Int, Int)` into an SCollection of type `(Int, Seq[Int])`. Users provide
   * three functions:
   *
   * - `createCombiner`, which turns a `V` into a `C` (e.g., creates a one-element list)
   *
   * - `mergeValue`, to merge a `V` into a `C` (e.g., adds it to the end of a list)
   *
   * - `mergeCombiners`, to combine two `C`'s into a single one.
   * @group per_key
   */
  def combineByKey[C: Coder](createCombiner: V => C)
                               (mergeValue: (C, V) => C)
                               (mergeCombiners: (C, C) => C)
                               (implicit koder: Coder[K], voder: Coder[V]): SCollection[(K, C)] =
    this.applyPerKey(
      Combine.perKey(Functions.combineFn(createCombiner, mergeValue, mergeCombiners)),
      kvToTuple[K, C])

  /**
   * Count approximate number of distinct values for each key in the SCollection.
   * @param sampleSize the number of entries in the statistical sample; the higher this number, the
   * more accurate the estimate will be; should be `>= 16`.
   * @group per_key
   */
  def countApproxDistinctByKey(sampleSize: Int)(
    implicit koder: Coder[K], voder: Coder[V]): SCollection[(K, Long)] =
    this.applyPerKey(ApproximateUnique.perKey[K, V](sampleSize), klToTuple[K])

  /**
   * Count approximate number of distinct values for each key in the SCollection.
   * @param maximumEstimationError the maximum estimation error, which should be in the range
   * `[0.01, 0.5]`.
   * @group per_key
   */
  def countApproxDistinctByKey(maximumEstimationError: Double = 0.02)(
    implicit koder: Coder[K], voder: Coder[V]): SCollection[(K, Long)] =
    this.applyPerKey(ApproximateUnique.perKey[K, V](maximumEstimationError), klToTuple[K])

  /**
   * Count the number of elements for each key.
   * @return a new SCollection of (key, count) pairs
   * @group per_key
   */
  def countByKey(implicit koder: Coder[K], voder: Coder[V]): SCollection[(K, Long)] =
    self.transform(_.keys.countByValue)

  /**
   * Return a new SCollection of (key, value) pairs without duplicates based on the keys.
   * The value is taken randomly for each key.
   *
   * @return a new SCollection of (key, value) pairs
   * @group per_key
   */
  def distinctByKey(implicit ct: ClassTag[K]): SCollection[(K, V)] = self.distinctBy(_._1)

  /**
   * Pass each value in the key-value pair SCollection through a `flatMap` function without
   * changing the keys.
   * @group transform
   */
  def flatMapValues[U: Coder](f: V => TraversableOnce[U])(
    implicit koder: Coder[K]): SCollection[(K, U)] =
    self.flatMap(kv => f(kv._2).map(v => (kv._1, v)))

  /**
   * Merge the values for each key using an associative function and a neutral "zero value" which
   * may be added to the result an arbitrary number of times, and must not change the result
   * (e.g., Nil for list concatenation, 0 for addition, or 1 for multiplication.).
   * @group per_key
   */
  def foldByKey(zeroValue: V)(op: (V, V) => V)(
    implicit koder: Coder[K], voder: Coder[V]): SCollection[(K, V)] =
    this.applyPerKey(Combine.perKey(Functions.aggregateFn(zeroValue)(op, op)), kvToTuple[K, V])

  /**
   * Fold by key with [[com.twitter.algebird.Monoid Monoid]], which defines the associative
   * function and "zero value" for `V`. This could be more powerful and better optimized in some
   * cases.
   * @group per_key
   */
  def foldByKey(implicit mon: Monoid[V], koder: Coder[K], voder: Coder[V]): SCollection[(K, V)] =
    this.applyPerKey(Combine.perKey(Functions.reduceFn(mon)), kvToTuple[K, V])

  /**
   * Group the values for each key in the SCollection into a single sequence. The ordering of
   * elements within each group is not guaranteed, and may even differ each time the resulting
   * SCollection is evaluated.
   *
   * Note: This operation may be very expensive. If you are grouping in order to perform an
   * aggregation (such as a sum or average) over each key, using
   * [[PairSCollectionFunctions.aggregateByKey[U]* PairSCollectionFunctions.aggregateByKey]] or
   * [[PairSCollectionFunctions.reduceByKey]] will provide much better performance.
   *
   * Note: As currently implemented, `groupByKey` must be able to hold all the key-value pairs for
   * any key in memory. If a key has too many values, it can result in an `OutOfMemoryError`.
   * @group per_key
   */
  def groupByKey(implicit koder: Coder[K], voder: Coder[V]): SCollection[(K, Iterable[V])] =
    this.applyPerKey(GroupByKey.create[K, V](), kvIterableToTuple[K, V])

  /**
   * Return an SCollection with the pairs from `this` whose keys are in `that`.
   * @group per_key
   */
  def intersectByKey(that: SCollection[K])(
    implicit koder: Coder[K], voder: Coder[V]): SCollection[(K, V)] = self.transform {
    _.cogroup(that.map((_, ()))).flatMap { t =>
      if (t._2._1.nonEmpty && t._2._2.nonEmpty) t._2._1.map((t._1, _)) else Seq.empty
    }
  }

  /**
   * Return an SCollection with the keys of each tuple.
   * @group transform
   */
  // Scala lambda is simpler and more powerful than transforms.Keys
  def keys(implicit koder: Coder[K], voder: Coder[V]): SCollection[K] = self.map(_._1)

  /**
   * Pass each value in the key-value pair SCollection through a `map` function without changing
   * the keys.
   * @group transform
   */
  def mapValues[U: Coder](f: V => U)(implicit koder: Coder[K]): SCollection[(K, U)] =
    self.map(kv => (kv._1, f(kv._2)))

  /**
   * Return the max of values for each key as defined by the implicit `Ordering[T]`.
   * @return a new SCollection of (key, maximum value) pairs
   * @group per_key
   */
  // Scala lambda is simpler and more powerful than transforms.Max
  def maxByKey(implicit ord: Ordering[V],
      koder: Coder[K],
      voder: Coder[V],
      dummy: DummyImplicit): SCollection[(K, V)] =
    this.reduceByKey(ord.max)

  def maxByKey(ord: Ordering[V])(implicit koder: Coder[K], voder: Coder[V]): SCollection[(K, V)] =
    maxByKey(ord)(koder, voder)

  /**
   * Return the min of values for each key as defined by the implicit `Ordering[T]`.
   * @return a new SCollection of (key, minimum value) pairs
   * @group per_key
   */
  // Scala lambda is simpler and more powerful than transforms.Min
  def minByKey(implicit koder: Coder[K], voder: Coder[V], ord: Ordering[V]): SCollection[(K, V)] =
    this.reduceByKey(ord.min)

  def minByKey(ord: Ordering[V])(implicit koder: Coder[K], voder: Coder[V]): SCollection[(K, V)] =
    minByKey(koder, voder, ord)

  /**
   * Merge the values for each key using an associative reduce function. This will also perform
   * the merging locally on each mapper before sending results to a reducer, similarly to a
   * "combiner" in MapReduce.
   * @group per_key
   */
  def reduceByKey(op: (V, V) => V)(implicit koder: Coder[K], voder: Coder[V]): SCollection[(K, V)] =
    this.applyPerKey(Combine.perKey(Functions.reduceFn(op)), kvToTuple[K, V])

  /**
   * Return a sampled subset of values for each key of this SCollection.
   * @return a new SCollection of (key, sampled values) pairs
   * @group per_key
   */
  def sampleByKey(sampleSize: Int)(
    implicit koder: Coder[K], voder: Coder[V]): SCollection[(K, Iterable[V])] =
    this.applyPerKey(Sample.fixedSizePerKey[K, V](sampleSize), kvIterableToTuple[K, V])

  /**
   * Return a subset of this SCollection sampled by key (via stratified sampling).
   *
   * Create a sample of this SCollection using variable sampling rates for different keys as
   * specified by `fractions`, a key to sampling rate map, via simple random sampling with one
   * pass over the SCollection, to produce a sample of size that's approximately equal to the sum
   * of `math.ceil(numItems * samplingRate)` over all key values.
   *
   * @param withReplacement whether to sample with or without replacement
   * @param fractions map of specific keys to sampling rates
   * @return SCollection containing the sampled subset
   * @group per_key
   */
  def sampleByKey(withReplacement: Boolean, fractions: Map[K, Double])(
    implicit koder: Coder[K], voder: Coder[V]): SCollection[(K, V)] = {
    if (withReplacement) {
      self.parDo(new PoissonValueSampler[K, V](fractions))
    } else {
      self.parDo(new BernoulliValueSampler[K, V](fractions))
    }
  }

  /**
   * Return an SCollection with the pairs from `this` whose keys are not in `that`.
   * @group per_key
   */
  def subtractByKey(that: SCollection[K])(
    implicit koder: Coder[K], voder: Coder[V]): SCollection[(K, V)] = self.transform {
    _.cogroup(that.map((_, ()))).flatMap { t =>
      if (t._2._1.nonEmpty && t._2._2.isEmpty) t._2._1.map((t._1, _)) else Seq.empty
    }
  }

  /**
   * Reduce by key with [[com.twitter.algebird.Semigroup Semigroup]]. This could be more powerful
   * and better optimized than [[reduceByKey]] in some cases.
   * @group per_key
   */
  def sumByKey(implicit sg: Semigroup[V], koder: Coder[K], voder: Coder[V]): SCollection[(K, V)] =
    this.applyPerKey(Combine.perKey(Functions.reduceFn(sg)), kvToTuple[K, V])

  def sumByKey(sg: Semigroup[V])(
    implicit koder: Coder[K], voder: Coder[V], d: DummyImplicit): SCollection[(K, V)] =
    sumByKey(sg, koder, voder)

  /**
   * Swap the keys with the values.
   * @group transform
   */
  // Scala lambda is simpler than transforms.KvSwap
  def swap(implicit koder: Coder[K], voder: Coder[V]): SCollection[(V, K)] =
    self.map(kv => (kv._2, kv._1))

  /**
   * Return the top k (largest) values for each key from this SCollection as defined by the
   * specified implicit `Ordering[T]`.
   * @return a new SCollection of (key, top k) pairs
   * @group per_key
   */
  def topByKey(num: Int)(
    implicit ord: Ordering[V],
      koder: Coder[K],
      voder: Coder[V],
      dummy:DummyImplicit): SCollection[(K, Iterable[V])] =
    topByKey(num, ord)(koder, voder)

  def topByKey(num: Int, ord: Ordering[V])(
    implicit koder: Coder[K], voder: Coder[V]): SCollection[(K, Iterable[V])] =
      this.applyPerKey(Top.perKey[K, V, Ordering[V]](num, ord), kvListToTuple[K, V])

  /**
   * Return an SCollection with the values of each tuple.
   * @group transform
   */
  // Scala lambda is simpler and more powerful than transforms.Values
  def values(implicit voder: Coder[V]): SCollection[V] = self.map(_._2)

  /**
   * Return an SCollection having its values flattened.
   * @group transform
   */
  def flattenValues[U: Coder](
    implicit ev: V <:< TraversableOnce[U], koder: Coder[K]): SCollection[(K, U)] =
    self.flatMapValues(_.asInstanceOf[TraversableOnce[U]])

  // =======================================================================
  // Side input operations
  // =======================================================================

  /**
   * Convert this SCollection to a SideInput, mapping key-value pairs of each window to a
   * `Map[key, value]`, to be used with [[SCollection.withSideInputs]]. It is required that each
   * key of the input be associated with a single value.
   *
   * Currently, the resulting map is required to fit into memory.
   */
  def asMapSideInput(implicit koder: Coder[K], voder: Coder[V]): SideInput[Map[K, V]] = {
    val o = self.applyInternal(
      new PTransform[PCollection[(K, V)], PCollectionView[JMap[K, V]]]() {
        override def expand(input: PCollection[(K, V)]): PCollectionView[JMap[K, V]] = {
          input.apply(toKvTransform).setCoder(Coder.kvCoder[K, V](context)).apply(View.asMap())
        }
      })
    new MapSideInput[K, V](o)
  }

  /**
   * Convert this SCollection to a SideInput, mapping key-value pairs of each window to a
   * `Map[key, Iterable[value]]`, to be used with [[SCollection.withSideInputs]]. In contrast to
   * [[asMapSideInput]], it is not required that the keys in the input collection be unique.
   *
   * Currently, the resulting map is required to fit into memory.
   */
  def asMultiMapSideInput(
    implicit koder: Coder[K], voder: Coder[V]): SideInput[Map[K, Iterable[V]]] = {
    val o = self.applyInternal(
      new PTransform[PCollection[(K, V)], PCollectionView[JMap[K, JIterable[V]]]]() {
        override def expand(input: PCollection[(K, V)]): PCollectionView[JMap[K, JIterable[V]]] = {
          input.apply(toKvTransform).setCoder(Coder.kvCoder[K, V](context)).apply(View.asMultimap())
        }
      })
    new MultiMapSideInput[K, V](o)
  }

}
// scalastyle:on number.of.methods
// scalastyle:on file.size.limit<|MERGE_RESOLUTION|>--- conflicted
+++ resolved
@@ -94,7 +94,7 @@
     context.wrap(o)
   }
 
-  private[values] def applyPerKey[UI, UO: Coder]
+  private[values] def applyPerKey[UI: Coder, UO: Coder]
   (t: PTransform[PCollection[KV[K, V]], PCollection[KV[K, UI]]], f: KV[K, UI] => (K, UO))(
     implicit koder: Coder[K], voder: Coder[V])
   : SCollection[(K, UO)] = {
@@ -105,17 +105,12 @@
           .setCoder(Coder.kvCoder[K, V](context))
           .apply(t)
         if (!kv.getCoder.isInstanceOf[KvCoder[_, _]]) {
-          kv = kv.setCoder(self.getKvCoder[K, UI])
+          kv = kv.setCoder(Coder.kvCoder[K, UI](context))
         }
         kv
           .apply("KvToTuple", ParDo.of(Functions.mapFn[KV[K, UI], (K, UO)](f)))
-<<<<<<< HEAD
           .setCoder(Coder.beam(context, Coder[(K, UO)]))
-=======
-          .setCoder(self.getCoder[(K, UO)])
-      }
->>>>>>> 1104e27b
-    })
+    }})
     context.wrap(o)
   }
 
@@ -123,7 +118,7 @@
     * Apply a [[org.apache.beam.sdk.transforms.DoFn DoFn]] that processes [[KV]]s and wrap the
     * output in an [[SCollection]].
     */
-  def applyPerKeyDoFn[U: ClassTag](t: DoFn[KV[K, V], KV[K, U]])
+  def applyPerKeyDoFn[U: Coder](t: DoFn[KV[K, V], KV[K, U]])(implicit koder: Coder[K], vcoder: Coder[V])
   : SCollection[(K, U)] =
     this.applyPerKey(
       ParDo.of(t).asInstanceOf[PTransform[PCollection[KV[K, V]], PCollection[KV[K, U]]]],
